#!/usr/bin/env python3
"""Simple Raspberry Pi camera interface using OpenCV.

This minimal class captures frames from any Raspberry Pi compatible
camera via the standard V4L2 interface. It avoids Arducam specific
requirements and should work with the official camera module and most
USB webcams.

The initial implementation used ``cv2.VideoCapture`` with default
settings.  On some Pi models this results in repeated ``read`` failures
even though ``VideoCapture`` reports it opened successfully.  The camera
often requires an explicit FOURCC setting (``MJPG``) when accessed via
the V4L2 compatibility layer provided by ``libcamera``.  Without this the
driver may deliver frames in an unsupported raw format and OpenCV will
return ``ret=False``.

This module now allows specifying a ``fourcc`` code and applies it during
initialisation to improve compatibility with ``libcamera`` devices.
"""

import cv2
import logging
<<<<<<< HEAD
import time
=======
>>>>>>> dc2d7a22


class RPiCamera:
    """Lightweight camera wrapper for V4L2/``libcamera`` devices."""

    def __init__(self, device=0, resolution=(1920, 1080), framerate=30,
                 fourcc="MJPG"):
        self.device = device
        self.resolution = resolution
        self.framerate = framerate
        self.fourcc = fourcc
        self.cap = None

    def initialize(self):
        """Initialise the camera and apply configuration."""
        self.cap = cv2.VideoCapture(self.device, cv2.CAP_V4L2)
        if not self.cap.isOpened():
            return False

        # Configure stream properties.  Not all properties are honoured by the
        # driver but failures here are non-fatal.
        self.cap.set(cv2.CAP_PROP_FRAME_WIDTH, self.resolution[0])
        self.cap.set(cv2.CAP_PROP_FRAME_HEIGHT, self.resolution[1])
        self.cap.set(cv2.CAP_PROP_FPS, self.framerate)
        try:
            fourcc_val = cv2.VideoWriter_fourcc(*self.fourcc)
            self.cap.set(cv2.CAP_PROP_FOURCC, fourcc_val)
        except Exception:
            pass

<<<<<<< HEAD
        # Give the camera a moment to warm up. Using time.sleep avoids
        # requiring the highgui module, which may be missing in minimal
        # OpenCV builds.
        time.sleep(0.1)
=======
        # Give the camera a moment to warm up
        cv2.waitKey(100)
>>>>>>> dc2d7a22
        return True

    def capture_frame(self):
        if not self.cap:
            return None
        ret, frame = self.cap.read()
        if not ret:
            logging.warning("Frame capture failed")
            return None
        return frame

    def release(self):
        if self.cap:
            self.cap.release()
            self.cap = None<|MERGE_RESOLUTION|>--- conflicted
+++ resolved
@@ -20,10 +20,8 @@
 
 import cv2
 import logging
-<<<<<<< HEAD
 import time
-=======
->>>>>>> dc2d7a22
+
 
 
 class RPiCamera:
@@ -54,15 +52,12 @@
         except Exception:
             pass
 
-<<<<<<< HEAD
+
         # Give the camera a moment to warm up. Using time.sleep avoids
         # requiring the highgui module, which may be missing in minimal
         # OpenCV builds.
         time.sleep(0.1)
-=======
-        # Give the camera a moment to warm up
-        cv2.waitKey(100)
->>>>>>> dc2d7a22
+
         return True
 
     def capture_frame(self):
